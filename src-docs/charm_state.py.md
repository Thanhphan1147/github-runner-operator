<!-- markdownlint-disable -->

<a href="../src/charm_state.py#L0"><img align="right" style="float:right;" src="https://img.shields.io/badge/-source-cccccc?style=flat-square"></a>

# <kbd>module</kbd> `charm_state.py`
State of the Charm. 

**Global Variables**
---------------
- **ARCHITECTURES_ARM64**
- **ARCHITECTURES_X86**
- **COS_AGENT_INTEGRATION_NAME**
- **DEBUG_SSH_INTEGRATION_NAME**


---

## <kbd>class</kbd> `ARCH`
Supported system architectures. 





---

## <kbd>class</kbd> `CharmConfig`
Charm configuration. 



**Attributes:**
 
 - <b>`runner_storage`</b>:  Storage to be used as disk for the runner. 




---

<a href="../src/charm_state.py#L72"><img align="right" style="float:right;" src="https://img.shields.io/badge/-source-cccccc?style=flat-square"></a>

### <kbd>classmethod</kbd> `from_charm`

```python
from_charm(charm: CharmBase) → CharmConfig
```

Initialize the config from charm. 



**Args:**
 
 - <b>`charm`</b>:  The charm instance. 



**Returns:**
 Current config of the charm. 


---

## <kbd>class</kbd> `CharmConfigInvalidError`
Raised when charm config is invalid. 



**Attributes:**
 
 - <b>`msg`</b>:  Explanation of the error. 

<a href="../src/charm_state.py#L54"><img align="right" style="float:right;" src="https://img.shields.io/badge/-source-cccccc?style=flat-square"></a>

### <kbd>function</kbd> `__init__`

```python
__init__(msg: str)
```

Initialize a new instance of the CharmConfigInvalidError exception. 



**Args:**
 
 - <b>`msg`</b>:  Explanation of the error. 





---

## <kbd>class</kbd> `ProxyConfig`
Proxy configuration. 



**Attributes:**
 
 - <b>`http_proxy`</b>:  HTTP proxy address. 
 - <b>`https_proxy`</b>:  HTTPS proxy address. 
 - <b>`no_proxy`</b>:  Comma-separated list of hosts that should not be proxied. 
 - <b>`use_aproxy`</b>:  Whether aproxy should be used. 


---

#### <kbd>property</kbd> aproxy_address

Return the aproxy address. 



---

<a href="../src/charm_state.py#L140"><img align="right" style="float:right;" src="https://img.shields.io/badge/-source-cccccc?style=flat-square"></a>

### <kbd>classmethod</kbd> `check_fields`

```python
check_fields(values: dict) → dict
```

Validate the proxy configuration. 

---

<a href="../src/charm_state.py#L106"><img align="right" style="float:right;" src="https://img.shields.io/badge/-source-cccccc?style=flat-square"></a>

### <kbd>classmethod</kbd> `from_charm`

```python
from_charm(charm: CharmBase) → ProxyConfig
```

Initialize the proxy config from charm. 



**Args:**
 
 - <b>`charm`</b>:  The charm instance. 



**Returns:**
 Current proxy config of the charm. 


---

## <kbd>class</kbd> `RunnerStorage`
Supported storage as runner disk. 





---

## <kbd>class</kbd> `SSHDebugConnection`
SSH connection information for debug workflow. 



**Attributes:**
 
 - <b>`host`</b>:  The SSH relay server host IP address inside the VPN. 
 - <b>`port`</b>:  The SSH relay server port. 
 - <b>`rsa_fingerprint`</b>:  The host SSH server public RSA key fingerprint. 
 - <b>`ed25519_fingerprint`</b>:  The host SSH server public ed25519 key fingerprint. 




---

<a href="../src/charm_state.py#L202"><img align="right" style="float:right;" src="https://img.shields.io/badge/-source-cccccc?style=flat-square"></a>

### <kbd>classmethod</kbd> `from_charm`

```python
from_charm(charm: CharmBase) → list['SSHDebugConnection']
```

Initialize the SSHDebugInfo from charm relation data. 



**Args:**
 
 - <b>`charm`</b>:  The charm instance. 


---

## <kbd>class</kbd> `State`
The charm state. 



**Attributes:**
 
 - <b>`arch`</b>:  The underlying compute architecture, i.e. x86_64, amd64, arm64/aarch64. 
 - <b>`charm_config`</b>:  Configuration of the juju charm. 
 - <b>`is_metrics_logging_available`</b>:  Whether the charm is able to issue metrics. 
 - <b>`proxy_config`</b>:  Proxy-related configuration. 
<<<<<<< HEAD
 - <b>`ssh_debug_infos`</b>:  SSH debug connections configuration information. 
=======
 - <b>`charm_config`</b>:  Configuration of the juju charm. 
 - <b>`arch`</b>:  The underlying compute architecture, i.e. x86_64, amd64, arm64/aarch64. 
 - <b>`ssh_debug_connections`</b>:  SSH debug connections configuration information. 
>>>>>>> d8066b9b




---

<a href="../src/charm_state.py#L255"><img align="right" style="float:right;" src="https://img.shields.io/badge/-source-cccccc?style=flat-square"></a>

### <kbd>classmethod</kbd> `from_charm`

```python
from_charm(charm: CharmBase) → State
```

Initialize the state from charm. 



**Args:**
 
 - <b>`charm`</b>:  The charm instance. 



**Returns:**
 Current state of the charm. 


---

## <kbd>class</kbd> `UnsupportedArchitectureError`
Raised when given machine charm architecture is unsupported. 



**Attributes:**
 
 - <b>`arch`</b>:  The current machine architecture. 

<a href="../src/charm_state.py#L159"><img align="right" style="float:right;" src="https://img.shields.io/badge/-source-cccccc?style=flat-square"></a>

### <kbd>function</kbd> `__init__`

```python
__init__(arch: str) → None
```

Initialize a new instance of the CharmConfigInvalidError exception. 



**Args:**
 
 - <b>`arch`</b>:  The current machine architecture. 




<|MERGE_RESOLUTION|>--- conflicted
+++ resolved
@@ -208,20 +208,14 @@
  - <b>`charm_config`</b>:  Configuration of the juju charm. 
  - <b>`is_metrics_logging_available`</b>:  Whether the charm is able to issue metrics. 
  - <b>`proxy_config`</b>:  Proxy-related configuration. 
-<<<<<<< HEAD
- - <b>`ssh_debug_infos`</b>:  SSH debug connections configuration information. 
-=======
- - <b>`charm_config`</b>:  Configuration of the juju charm. 
- - <b>`arch`</b>:  The underlying compute architecture, i.e. x86_64, amd64, arm64/aarch64. 
  - <b>`ssh_debug_connections`</b>:  SSH debug connections configuration information. 
->>>>>>> d8066b9b
-
-
-
-
----
-
-<a href="../src/charm_state.py#L255"><img align="right" style="float:right;" src="https://img.shields.io/badge/-source-cccccc?style=flat-square"></a>
+
+
+
+
+---
+
+<a href="../src/charm_state.py#L254"><img align="right" style="float:right;" src="https://img.shields.io/badge/-source-cccccc?style=flat-square"></a>
 
 ### <kbd>classmethod</kbd> `from_charm`
 

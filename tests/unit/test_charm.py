--- conflicted
+++ resolved
@@ -11,19 +11,6 @@
 
 import pytest
 import yaml
-<<<<<<< HEAD
-from ops.model import ActiveStatus, BlockedStatus, MaintenanceStatus
-from ops.testing import Harness
-
-from charm import GithubRunnerCharm
-from charm_state import ARCH, OPENSTACK_CLOUDS_YAML_CONFIG_NAME
-from errors import (
-    ConfigurationError,
-    LogrotateSetupError,
-    MissingConfigurationError,
-    RunnerError,
-    SubprocessError,
-=======
 from ops.model import BlockedStatus, MaintenanceStatus
 from ops.testing import Harness
 
@@ -35,7 +22,6 @@
     GithubRepo,
     ProxyConfig,
     VirtualMachineResources,
->>>>>>> f4a2597e
 )
 from errors import LogrotateSetupError, RunnerError, SubprocessError
 from event_timer import EventTimer, TimerEnableError
@@ -528,48 +514,6 @@
     @patch("pathlib.Path.mkdir")
     @patch("pathlib.Path.write_text")
     @patch("subprocess.run")
-    def test_on_config_changed_openstack_clouds_yaml(self, run, wt, mkdir, rm):
-        """
-        arrange: Setup mocked charm.
-        act: Fire config changed event to use openstack-clouds-yaml.
-        assert: Charm is in blocked state.
-        """
-        harness = Harness(GithubRunnerCharm)
-        cloud_yaml = {
-            "clouds": {
-                "microstack": {
-                    "auth": {
-                        "auth_url": secrets.token_hex(16),
-                        "project_name": secrets.token_hex(16),
-                        "project_domain_name": secrets.token_hex(16),
-                        "username": secrets.token_hex(16),
-                        "user_domain_name": secrets.token_hex(16),
-                        "password": secrets.token_hex(16),
-                    }
-                }
-            }
-        }
-        harness.update_config(
-            {
-                "path": "mockorg/repo",
-                "token": "mocktoken",
-                OPENSTACK_CLOUDS_YAML_CONFIG_NAME: yaml.safe_dump(cloud_yaml),
-            }
-        )
-
-        harness.begin()
-
-        harness.charm.on.config_changed.emit()
-
-        assert harness.charm.unit.status == BlockedStatus(
-            "OpenStack integration is not supported yet. "
-            "Please remove the openstack-clouds-yaml config."
-        )
-
-    @patch("charm.RunnerManager")
-    @patch("pathlib.Path.mkdir")
-    @patch("pathlib.Path.write_text")
-    @patch("subprocess.run")
     def test_check_runners_action(self, run, wt, mkdir, rm):
         rm.return_value = mock_rm = MagicMock()
         mock_event = MagicMock()

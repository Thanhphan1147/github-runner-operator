name: integration-tests

on:
  #pull_request:
  workflow_dispatch:

jobs:
  # test option values defined at test/conftest.py are passed on via repository secret
  # INTEGRATION_TEST_ARGS to operator-workflows automatically.
  integration-tests-juju2:
    name: Integration test with juju 2.9
    uses: canonical/operator-workflows/.github/workflows/integration_test.yaml@self-hosted-runner-integration-test
    secrets: inherit
    with:
      juju-channel: 2.9/stable
      pre-run-script: scripts/pre-integration-test.sh
      provider: lxd
      test-tox-env: integration-juju2.9
<<<<<<< HEAD
      modules: '["test_charm_fork_repo", "test_charm_no_runner", "test_charm_scheduled_events", "test_charm_one_runner", "test_charm_metrics", "test_self_hosted_runner", "test_charm_with_proxy"]'
      self-hosted-runner: true
      self-hosted-runner-label: "edge"
=======
      modules: '["test_charm_fork_repo", "test_charm_no_runner", "test_charm_scheduled_events", "test_charm_one_runner", "test_charm_metrics_success", "test_charm_metrics_failure", "test_self_hosted_runner", "test_charm_with_proxy", "test_charm_with_juju_storage", "test_debug_ssh"]'
>>>>>>> ae2a5cc8
  integration-tests-juju3:
    name: Integration test with juju 3.1
    uses: canonical/operator-workflows/.github/workflows/integration_test.yaml@self-hosted-runner-integration-test
    secrets: inherit
    with:
      juju-channel: 3.1/stable
      pre-run-script: scripts/pre-integration-test.sh
      provider: lxd
      test-tox-env: integration-juju3.1
<<<<<<< HEAD
      modules: '["test_charm_fork_repo", "test_charm_no_runner", "test_charm_scheduled_events", "test_charm_one_runner", "test_charm_metrics", "test_self_hosted_runner", "test_charm_with_proxy"]'
      self-hosted-runner: true
      self-hosted-runner-label: "edge"
=======
      modules: '["test_charm_fork_repo", "test_charm_no_runner", "test_charm_scheduled_events", "test_charm_one_runner", "test_charm_metrics_success", "test_charm_metrics_failure", "test_self_hosted_runner", "test_charm_with_proxy", "test_charm_with_juju_storage", "test_debug_ssh"]'
>>>>>>> ae2a5cc8
<|MERGE_RESOLUTION|>--- conflicted
+++ resolved
@@ -16,13 +16,9 @@
       pre-run-script: scripts/pre-integration-test.sh
       provider: lxd
       test-tox-env: integration-juju2.9
-<<<<<<< HEAD
       modules: '["test_charm_fork_repo", "test_charm_no_runner", "test_charm_scheduled_events", "test_charm_one_runner", "test_charm_metrics", "test_self_hosted_runner", "test_charm_with_proxy"]'
       self-hosted-runner: true
       self-hosted-runner-label: "edge"
-=======
-      modules: '["test_charm_fork_repo", "test_charm_no_runner", "test_charm_scheduled_events", "test_charm_one_runner", "test_charm_metrics_success", "test_charm_metrics_failure", "test_self_hosted_runner", "test_charm_with_proxy", "test_charm_with_juju_storage", "test_debug_ssh"]'
->>>>>>> ae2a5cc8
   integration-tests-juju3:
     name: Integration test with juju 3.1
     uses: canonical/operator-workflows/.github/workflows/integration_test.yaml@self-hosted-runner-integration-test
@@ -32,10 +28,6 @@
       pre-run-script: scripts/pre-integration-test.sh
       provider: lxd
       test-tox-env: integration-juju3.1
-<<<<<<< HEAD
       modules: '["test_charm_fork_repo", "test_charm_no_runner", "test_charm_scheduled_events", "test_charm_one_runner", "test_charm_metrics", "test_self_hosted_runner", "test_charm_with_proxy"]'
       self-hosted-runner: true
-      self-hosted-runner-label: "edge"
-=======
-      modules: '["test_charm_fork_repo", "test_charm_no_runner", "test_charm_scheduled_events", "test_charm_one_runner", "test_charm_metrics_success", "test_charm_metrics_failure", "test_self_hosted_runner", "test_charm_with_proxy", "test_charm_with_juju_storage", "test_debug_ssh"]'
->>>>>>> ae2a5cc8
+      self-hosted-runner-label: "edge"
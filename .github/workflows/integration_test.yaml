name: integration-tests

on:
  #pull_request:
  workflow_dispatch:

jobs:
  # test option values defined at test/conftest.py are passed on via repository secret
  # INTEGRATION_TEST_ARGS to operator-workflows automatically.
  integration-tests-juju2:
    name: Integration test with juju 2.9
    uses: canonical/operator-workflows/.github/workflows/integration_test.yaml@self-hosted-runner-integration-test
    secrets: inherit
    with:
      juju-channel: 2.9/stable
      pre-run-script: scripts/pre-integration-test.sh
      provider: lxd
      test-tox-env: integration-juju2.9
      modules: '["test_charm_fork_repo", "test_charm_no_runner", "test_charm_scheduled_events", "test_charm_one_runner", "test_charm_metrics_success", "test_charm_metrics_failure", "test_self_hosted_runner", "test_charm_with_proxy", "test_charm_with_juju_storage", "test_debug_ssh"]'
  integration-tests:
    name: Integration test with juju 3.1
    uses: canonical/operator-workflows/.github/workflows/integration_test.yaml@self-hosted-runner-integration-test
    secrets: inherit
    with:
      juju-channel: 3.1/stable
      pre-run-script: scripts/pre-integration-test.sh
      provider: lxd
      test-tox-env: integration-juju3.1
<<<<<<< HEAD
      modules: '["test_charm_fork_repo", "test_charm_no_runner", "test_charm_scheduled_events", "test_charm_one_runner", "test_charm_metrics", "test_self_hosted_runner", "test_charm_with_proxy"]'
      self-hosted-runner: true
      self-hosted-runner-label: "edge"
=======
      modules: '["test_charm_fork_repo", "test_charm_no_runner", "test_charm_scheduled_events", "test_charm_one_runner", "test_charm_metrics_success", "test_charm_metrics_failure", "test_self_hosted_runner", "test_charm_with_proxy", "test_charm_with_juju_storage", "test_debug_ssh"]'
  # openstack tests use microstack, whose setup is kind of special
  # - due to the huge resource requirements, we use self-hosted runners for these tests
  # - microstack requires juju 3.2 and microk8s 1.26
  # - microk8s needs to be preconfigured with the actions operator to work properly with the dockerhub cache
  # - we need to disable the rbac addon for microk8s, otherwise the setup will fail
  integration-tests-microstack:
    name: Integration test using microstack
    uses: canonical/operator-workflows/.github/workflows/integration_test.yaml@main
    secrets: inherit
    with:
      juju-channel: 3.2/stable
      pre-run-script: scripts/setup-microstack.sh
      provider: microk8s
      channel: 1.26-strict/stable
      microk8s-addons: "dns ingress hostpath-storage"
      test-tox-env: integration-juju3.2
      modules: '["test_openstack"]'
      self-hosted-runner: true
      self-hosted-runner-label: two-xlarge
>>>>>>> e96efbf7
<|MERGE_RESOLUTION|>--- conflicted
+++ resolved
@@ -26,11 +26,6 @@
       pre-run-script: scripts/pre-integration-test.sh
       provider: lxd
       test-tox-env: integration-juju3.1
-<<<<<<< HEAD
-      modules: '["test_charm_fork_repo", "test_charm_no_runner", "test_charm_scheduled_events", "test_charm_one_runner", "test_charm_metrics", "test_self_hosted_runner", "test_charm_with_proxy"]'
-      self-hosted-runner: true
-      self-hosted-runner-label: "edge"
-=======
       modules: '["test_charm_fork_repo", "test_charm_no_runner", "test_charm_scheduled_events", "test_charm_one_runner", "test_charm_metrics_success", "test_charm_metrics_failure", "test_self_hosted_runner", "test_charm_with_proxy", "test_charm_with_juju_storage", "test_debug_ssh"]'
   # openstack tests use microstack, whose setup is kind of special
   # - due to the huge resource requirements, we use self-hosted runners for these tests
@@ -50,5 +45,4 @@
       test-tox-env: integration-juju3.2
       modules: '["test_openstack"]'
       self-hosted-runner: true
-      self-hosted-runner-label: two-xlarge
->>>>>>> e96efbf7
+      self-hosted-runner-label: two-xlarge
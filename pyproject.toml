# Copyright 2024 Canonical Ltd.
# See LICENSE file for licensing details.

[tool.bandit]
exclude_dirs = ["/venv/"]
[tool.bandit.assert_used]
skips = ["*/*test.py", "*/test_*.py", "*tests/*.py"]

# Testing tools configuration
[tool.coverage.run]
branch = true
omit = [
    # Contains interface for calling LXD. Tested in integration tests and end to end tests.
    "src/lxd.py",
    # Contains interface for calling repo policy compliance service. Tested in integration test 
    # and end to end tests.
    "src/repo_policy_compliance_client.py",
]

[tool.coverage.report]
fail_under = 83
show_missing = true

[tool.pytest.ini_options]
minversion = "6.0"
log_cli_level = "INFO"

[tool.pylint.'MESSAGES CONTROL']
extension-pkg-whitelist = "pydantic"

# Formatting tools configuration
[tool.black]
line-length = 99
target-version = ["py310"]

[tool.isort]
line_length = 99
profile = "black"

# Linting tools configuration
[tool.flake8]
max-line-length = 99
max-doc-length = 99
max-complexity = 10
exclude = [".git", "__pycache__", ".tox", "build", "dist", "*.egg_info", "venv"]
select = ["E", "W", "F", "C", "N", "R", "D", "H"]
# Ignore W503, E501 because using black creates errors with this
# Ignore D107 Missing docstring in __init__
ignore = ["W503", "E501", "D107"]
<<<<<<< HEAD
# D100, D101, D102, D103: Ignore missing docstrings in tests
=======
# D100, D101, D102, D103, D104: Ignore docstring style issues in tests
>>>>>>> 35b79daf
per-file-ignores = ["tests/*:D100,D101,D102,D103,D104,D205,D212"]
docstring-convention = "google"
# Check for properly formatted copyright header in each file
copyright-check = "True"
copyright-author = "Canonical Ltd."
copyright-regexp = "Copyright\\s\\d{4}([-,]\\d{4})*\\s+%(author)s"

[tool.mypy]
check_untyped_defs = true
disallow_untyped_defs = true
explicit_package_bases = true
ignore_missing_imports = true
namespace_packages = true

[[tool.mypy.overrides]]
module = "tests.*"
disallow_untyped_defs = false<|MERGE_RESOLUTION|>--- conflicted
+++ resolved
@@ -47,11 +47,7 @@
 # Ignore W503, E501 because using black creates errors with this
 # Ignore D107 Missing docstring in __init__
 ignore = ["W503", "E501", "D107"]
-<<<<<<< HEAD
-# D100, D101, D102, D103: Ignore missing docstrings in tests
-=======
 # D100, D101, D102, D103, D104: Ignore docstring style issues in tests
->>>>>>> 35b79daf
 per-file-ignores = ["tests/*:D100,D101,D102,D103,D104,D205,D212"]
 docstring-convention = "google"
 # Check for properly formatted copyright header in each file

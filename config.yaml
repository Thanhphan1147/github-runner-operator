# Copyright 2024 Canonical Ltd.
# See LICENSE file for licensing details.

options:
  denylist:
    type: string
    default: ""
    description: |
      A comma separated list of IPv4 networks in CIDR notation that runners can not access.
      The runner will always have access to essential services such as DHCP and DNS regardless
      of the denylist configuration.
  dockerhub-mirror:
    type: string
    default: ""
    description: |
      The private docker registry configured as dockerhub mirror to be used by the runners. If set 
      a message will be displayed prior to job execution on self-hosted runner informing users to 
      use the provided registry.
<<<<<<< HEAD
=======
  experimental-openstack-clouds-yaml:
    type: string
    default: ""
    description: |
      (Experimental, under development) The openstack clouds.yaml
      (https://docs.openstack.org/python-openstackclient/pike/configuration/index.html#clouds-yaml).
      Setting the openstack-clouds-yaml would enable spawning runners on OpenStack, instead of LXD
      vms. This feature is not yet ready and is under development.
>>>>>>> f4a2597e
  experimental-use-aproxy:
    type: boolean
    default: false
    description: |
<<<<<<< HEAD
      (Experimental, may be removed) When set to true, aproxy (https://github.com/canonical/aproxy) 
      will  be installed inside the runners and will forward all http/s traffic to a proxy server
      configured by the juju model config 'juju-http-proxy' 
      (or if this is not set, 'juju-https-proxy' will be used).
=======
      (Experimental, may be removed) When set to true, aproxy (https://github.com/canonical/aproxy)
      will be installed within the runners. It will forward all HTTP(S) traffic to standard ports 
      (80, 443) to a proxy server configured by the juju model config 'juju-http-proxy' 
      (or, if this is not set, 'juju-https-proxy' will be used).
>>>>>>> f4a2597e
      This is useful when the charm is deployed in a network that requires a proxy to access the 
      internet.
      Note that you should not specify a proxy server listening on port 80 or 443, as all traffic
      to these ports is relayed to aproxy, which would cause an infinite loop.
  group:
    type: string
    default: "default"
    description: |
      The organization runner group to register the self-hosted runner under. This has no effect on
      runners under a repository.
<<<<<<< HEAD
  experimental-openstack-clouds-yaml:
    type: string
    default: ""
    description: |
      (Experimental, under development) The openstack clouds.yaml
      (https://docs.openstack.org/python-openstackclient/pike/configuration/index.html#clouds-yaml).
      Setting the openstack-clouds-yaml would enable spawning runners on OpenStack, instead of LXD
      vms. This feature is not yet ready and is under development.
=======
>>>>>>> f4a2597e
  path:
    type: string
    default: ""
    description: |
      The organization or the repository to register the self-hosted runners. For organization the 
      path would be the name of the organization. For repository the path should be in the 
      "{owner}/{repo}" format.
  reconcile-interval:
    type: int
    default: 10
    description: |
      Minutes between each reconciliation of the current runners state and their targeted state. 
      On reconciliation, the charm polls the state of runners and see if actions are needed. A 
      random delay of 25% is added. Changes to this time interval will apply when next interval is 
      triggered. Prior to reconciliation, any packages, and services used by the software will be 
      updated.
  runner-storage:
    type: string
    default: "juju-storage"
    description: |
      The storage for runner LXD instance to mount as disk. Can be "memory" or "juju-storage". If 
      set to "memory", memory-based storage created with tmpfs will be used as disk for LXD 
      instances. If set to "juju-storage", storage provided by juju will be used as disk for LXD 
      instances. This configuration cannot be changed after deployment. The charm needs to be
      redeployed to change the storage option.
  test-mode:
    type: string
    description: |
      When set to 'insecure', the charm test mode is activated, which may deactivate some security
      hardening measures.
  token:
    type: string
    default: ""
    description: |
      The GitHub Personal Access Token for registering the self-hosted runners. The token requires
      'repo' scope for repository runners and 'repo' + 'admin:org' scope for organization runners.
  virtual-machines:
    type: int
    default: 1
    description: |
      The number of virtual machine runners. This charm will spawn or destroy virtual machines
      runners to match this setting.
  vm-cpu:
    type: int
    default: 2
    description: |
      The number of CPUs used per virtual machine runner.
  vm-memory:
    type: string
    default: 7GiB
    description: |
      Amount of memory to allocate per virtual machine runner. Positive integers with KiB, MiB, GiB,
      TiB, PiB, EiB suffix.
  vm-disk:
    type: string
    default: 10GiB
    description: |
      Amount of disk space to allocate to root disk for virtual machine runner. Positive integers
      with KiB, MiB, GiB, TiB, PiB, EiB suffix.<|MERGE_RESOLUTION|>--- conflicted
+++ resolved
@@ -16,8 +16,6 @@
       The private docker registry configured as dockerhub mirror to be used by the runners. If set 
       a message will be displayed prior to job execution on self-hosted runner informing users to 
       use the provided registry.
-<<<<<<< HEAD
-=======
   experimental-openstack-clouds-yaml:
     type: string
     default: ""
@@ -26,22 +24,14 @@
       (https://docs.openstack.org/python-openstackclient/pike/configuration/index.html#clouds-yaml).
       Setting the openstack-clouds-yaml would enable spawning runners on OpenStack, instead of LXD
       vms. This feature is not yet ready and is under development.
->>>>>>> f4a2597e
   experimental-use-aproxy:
     type: boolean
     default: false
     description: |
-<<<<<<< HEAD
-      (Experimental, may be removed) When set to true, aproxy (https://github.com/canonical/aproxy) 
-      will  be installed inside the runners and will forward all http/s traffic to a proxy server
-      configured by the juju model config 'juju-http-proxy' 
-      (or if this is not set, 'juju-https-proxy' will be used).
-=======
       (Experimental, may be removed) When set to true, aproxy (https://github.com/canonical/aproxy)
       will be installed within the runners. It will forward all HTTP(S) traffic to standard ports 
       (80, 443) to a proxy server configured by the juju model config 'juju-http-proxy' 
       (or, if this is not set, 'juju-https-proxy' will be used).
->>>>>>> f4a2597e
       This is useful when the charm is deployed in a network that requires a proxy to access the 
       internet.
       Note that you should not specify a proxy server listening on port 80 or 443, as all traffic
@@ -52,17 +42,6 @@
     description: |
       The organization runner group to register the self-hosted runner under. This has no effect on
       runners under a repository.
-<<<<<<< HEAD
-  experimental-openstack-clouds-yaml:
-    type: string
-    default: ""
-    description: |
-      (Experimental, under development) The openstack clouds.yaml
-      (https://docs.openstack.org/python-openstackclient/pike/configuration/index.html#clouds-yaml).
-      Setting the openstack-clouds-yaml would enable spawning runners on OpenStack, instead of LXD
-      vms. This feature is not yet ready and is under development.
-=======
->>>>>>> f4a2597e
   path:
     type: string
     default: ""

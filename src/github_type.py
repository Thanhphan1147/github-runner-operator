--- conflicted
+++ resolved
@@ -14,18 +14,13 @@
 from typing_extensions import NotRequired
 
 
-<<<<<<< HEAD
 class GitHubRunnerStatus(str, Enum):
-    """Status of runner on GitHub."""
-=======
-class GitHubRunnerStatus(Enum):
     """Status of runner on GitHub.
 
     Attributes:
         ONLINE: Represents an online runner status.
         OFFLINE: Represents an offline runner status.
     """
->>>>>>> 42801f29
 
     ONLINE = "online"
     OFFLINE = "offline"

--- conflicted
+++ resolved
@@ -8,11 +8,7 @@
 from pathlib import Path
 from typing import Optional, TypedDict
 
-<<<<<<< HEAD
-from charm_state import GithubPath, SSHDebugInfo
-=======
-from charm_state import SSHDebugConnection
->>>>>>> d8066b9b
+from charm_state import GithubPath, SSHDebugConnection
 
 
 @dataclass

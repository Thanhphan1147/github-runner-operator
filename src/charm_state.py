# Copyright 2024 Canonical Ltd.
#  See LICENSE file for licensing details.

"""State of the Charm."""

import dataclasses
import json
import logging
import platform
from enum import Enum
from pathlib import Path
from typing import Optional

from ops import CharmBase
from pydantic import AnyHttpUrl, BaseModel, Field, ValidationError, root_validator
from pydantic.networks import IPvAnyAddress

from utilities import get_env_var

logger = logging.getLogger(__name__)

ARCHITECTURES_ARM64 = {"aarch64", "arm64"}

ARCHITECTURES_X86 = {"x86_64"}

CHARM_STATE_PATH = Path("charm_state.json")


class ARCH(str, Enum):
    """Supported system architectures."""

    ARM64 = "arm64"
    X64 = "x64"


COS_AGENT_INTEGRATION_NAME = "cos-agent"
DEBUG_SSH_INTEGRATION_NAME = "debug-ssh"


class RunnerStorage(str, Enum):
    """Supported storage as runner disk."""

    JUJU_STORAGE = "juju-storage"
    MEMORY = "memory"


class CharmConfigInvalidError(Exception):
    """Raised when charm config is invalid.

    Attributes:
        msg: Explanation of the error.
    """

    def __init__(self, msg: str):
        """Initialize a new instance of the CharmConfigInvalidError exception.

        Args:
            msg: Explanation of the error.
        """
        self.msg = msg


class CharmConfig(BaseModel):
    """Charm configuration.

    Attributes:
        runner_storage: Storage to be used as disk for the runner.
    """

    runner_storage: RunnerStorage

    @classmethod
    def from_charm(cls, charm: CharmBase) -> "CharmConfig":
        """Initialize the config from charm.

        Args:
            charm: The charm instance.

        Returns:
            Current config of the charm.
        """
        try:
            runner_storage = RunnerStorage(charm.config.get("runner-storage"))
        except ValueError as err:
            logger.exception("Invalid runner-storage configuration")
            raise CharmConfigInvalidError("Invalid runner-storage configuration") from err

        return cls(runner_storage=runner_storage)


class ProxyConfig(BaseModel):
    """Proxy configuration.

    Attributes:
        http_proxy: HTTP proxy address.
        https_proxy: HTTPS proxy address.
        no_proxy: Comma-separated list of hosts that should not be proxied.
        use_aproxy: Whether aproxy should be used.
    """

    http_proxy: Optional[AnyHttpUrl]
    https_proxy: Optional[AnyHttpUrl]
    no_proxy: Optional[str]
    use_aproxy: bool

    @classmethod
    def from_charm(cls, charm: CharmBase) -> "ProxyConfig":
        """Initialize the proxy config from charm.

        Args:
            charm: The charm instance.

        Returns:
            Current proxy config of the charm.
        """
        use_aproxy = bool(charm.config.get("experimental-use-aproxy"))
        http_proxy = get_env_var("JUJU_CHARM_HTTP_PROXY") or None
        https_proxy = get_env_var("JUJU_CHARM_HTTPS_PROXY") or None
        no_proxy = get_env_var("JUJU_CHARM_NO_PROXY") or None

        return cls(
            http_proxy=http_proxy,
            https_proxy=https_proxy,
            no_proxy=no_proxy,
            use_aproxy=use_aproxy,
        )

    @property
    def aproxy_address(self) -> Optional[str]:
        """Return the aproxy address."""
        if self.use_aproxy:
            proxy_address = self.http_proxy or self.https_proxy
            # assert is only used to make mypy happy
            assert proxy_address is not None  # nosec for [B101:assert_used]
            aproxy_address = f"{proxy_address.host}:{proxy_address.port}"
        else:
            aproxy_address = None
        return aproxy_address

    @root_validator
    @classmethod
    def check_fields(cls, values: dict) -> dict:
        """Validate the proxy configuration."""
        if values.get("use_aproxy") and not (
            values.get("http_proxy") or values.get("https_proxy")
        ):
            raise ValueError("aproxy requires http_proxy or https_proxy to be set")

        return values


class UnsupportedArchitectureError(Exception):
    """Raised when given machine charm architecture is unsupported.

    Attributes:
        arch: The current machine architecture.
    """

    def __init__(self, arch: str) -> None:
        """Initialize a new instance of the CharmConfigInvalidError exception.

        Args:
            arch: The current machine architecture.
        """
        self.arch = arch


def _get_supported_arch() -> ARCH:
    """Get current machine architecture.

    Raises:
        UnsupportedArchitectureError: if the current architecture is unsupported.

    Returns:
        Arch: Current machine architecture.
    """
    arch = platform.machine()
    match arch:
        case arch if arch in ARCHITECTURES_ARM64:
            return ARCH.ARM64
        case arch if arch in ARCHITECTURES_X86:
            return ARCH.X64
        case _:
            raise UnsupportedArchitectureError(arch=arch)


class SSHDebugConnection(BaseModel):
    """SSH connection information for debug workflow.

    Attributes:
        host: The SSH relay server host IP address inside the VPN.
        port: The SSH relay server port.
        rsa_fingerprint: The host SSH server public RSA key fingerprint.
        ed25519_fingerprint: The host SSH server public ed25519 key fingerprint.
    """

    host: IPvAnyAddress
    port: int = Field(0, gt=0, le=65535)
    rsa_fingerprint: str = Field(pattern="^SHA256:.*")
    ed25519_fingerprint: str = Field(pattern="^SHA256:.*")

    @classmethod
    def from_charm(cls, charm: CharmBase) -> list["SSHDebugConnection"]:
        """Initialize the SSHDebugInfo from charm relation data.

        Args:
            charm: The charm instance.
        """
        ssh_debug_connections: list[SSHDebugConnection] = []
        relations = charm.model.relations[DEBUG_SSH_INTEGRATION_NAME]
        if not relations or not (relation := relations[0]).units:
            return ssh_debug_connections
        for unit in relation.units:
            relation_data = relation.data[unit]
            if (
                not (host := relation_data.get("host"))
                or not (port := relation_data.get("port"))
                or not (rsa_fingerprint := relation_data.get("rsa_fingerprint"))
                or not (ed25519_fingerprint := relation_data.get("ed25519_fingerprint"))
            ):
                logger.warning(
                    "%s relation data for %s not yet ready.", DEBUG_SSH_INTEGRATION_NAME, unit.name
                )
                continue
            ssh_debug_connections.append(
                SSHDebugConnection(
                    host=host,
                    port=port,
                    rsa_fingerprint=rsa_fingerprint,
                    ed25519_fingerprint=ed25519_fingerprint,
                )
            )
        return ssh_debug_connections


@dataclasses.dataclass(frozen=True)
class State:
    """The charm state.

    Attributes:
        arch: The underlying compute architecture, i.e. x86_64, amd64, arm64/aarch64.
        charm_config: Configuration of the juju charm.
        is_metrics_logging_available: Whether the charm is able to issue metrics.
        proxy_config: Proxy-related configuration.
<<<<<<< HEAD
        ssh_debug_infos: SSH debug connections configuration information.
=======
        charm_config: Configuration of the juju charm.
        arch: The underlying compute architecture, i.e. x86_64, amd64, arm64/aarch64.
        ssh_debug_connections: SSH debug connections configuration information.
>>>>>>> d8066b9b
    """

    arch: ARCH
    charm_config: CharmConfig
    is_metrics_logging_available: bool
    proxy_config: ProxyConfig
<<<<<<< HEAD
    ssh_debug_infos: list[SSHDebugInfo]
=======
    charm_config: CharmConfig
    arch: ARCH
    ssh_debug_connections: list[SSHDebugConnection]
>>>>>>> d8066b9b

    @classmethod
    def from_charm(cls, charm: CharmBase) -> "State":
        """Initialize the state from charm.

        Args:
            charm: The charm instance.

        Returns:
            Current state of the charm.
        """
        prev_state = None
        if CHARM_STATE_PATH.exists():
            json_data = CHARM_STATE_PATH.read_text(encoding="utf-8")
            prev_state = json.loads(json_data)
            logger.info("Previous charm state: %s", prev_state)

        try:
            proxy_config = ProxyConfig.from_charm(charm)
        except ValidationError as exc:
            logger.error("Invalid proxy config: %s", exc)
            raise CharmConfigInvalidError("Invalid proxy configuration") from exc

        try:
            charm_config = CharmConfig.from_charm(charm)
        except ValidationError as exc:
            logger.error("Invalid charm config: %s", exc)
            raise CharmConfigInvalidError("Invalid charm configuration") from exc

        if (
            prev_state is not None
            and prev_state["charm_config"]["runner_storage"] != charm_config.runner_storage
        ):
            logger.warning(
                "Storage option changed from %s to %s, blocking the charm",
                prev_state["charm_config"]["runner_storage"],
                charm_config.runner_storage,
            )
            raise CharmConfigInvalidError(
                "runner-storage config cannot be changed after deployment, redeploy if needed"
            )
        try:
            arch = _get_supported_arch()
        except UnsupportedArchitectureError as exc:
            logger.error("Unsupported architecture: %s", exc.arch)
            raise CharmConfigInvalidError(f"Unsupported architecture {exc.arch}") from exc

        try:
            ssh_debug_connections = SSHDebugConnection.from_charm(charm)
        except ValidationError as exc:
            logger.error("Invalid SSH debug info: %s.", exc)
            raise CharmConfigInvalidError("Invalid SSH Debug info") from exc

        state = cls(
            arch=arch,
            charm_config=charm_config,
            is_metrics_logging_available=bool(charm.model.relations[COS_AGENT_INTEGRATION_NAME]),
            proxy_config=proxy_config,
<<<<<<< HEAD
            ssh_debug_infos=ssh_debug_infos,
=======
            charm_config=charm_config,
            arch=arch,
            ssh_debug_connections=ssh_debug_connections,
>>>>>>> d8066b9b
        )

        state_dict = dataclasses.asdict(state)
        # Convert pydantic object to python object serializable by json module.
        state_dict["proxy_config"] = json.loads(state_dict["proxy_config"].json())
        state_dict["charm_config"] = json.loads(state_dict["charm_config"].json())
        state_dict["ssh_debug_connections"] = [
            debug_info.json() for debug_info in state_dict["ssh_debug_connections"]
        ]
        json_data = json.dumps(state_dict, ensure_ascii=False)
        CHARM_STATE_PATH.write_text(json_data, encoding="utf-8")

        return state<|MERGE_RESOLUTION|>--- conflicted
+++ resolved
@@ -242,26 +242,14 @@
         charm_config: Configuration of the juju charm.
         is_metrics_logging_available: Whether the charm is able to issue metrics.
         proxy_config: Proxy-related configuration.
-<<<<<<< HEAD
-        ssh_debug_infos: SSH debug connections configuration information.
-=======
-        charm_config: Configuration of the juju charm.
-        arch: The underlying compute architecture, i.e. x86_64, amd64, arm64/aarch64.
         ssh_debug_connections: SSH debug connections configuration information.
->>>>>>> d8066b9b
     """
 
     arch: ARCH
     charm_config: CharmConfig
     is_metrics_logging_available: bool
     proxy_config: ProxyConfig
-<<<<<<< HEAD
-    ssh_debug_infos: list[SSHDebugInfo]
-=======
-    charm_config: CharmConfig
-    arch: ARCH
     ssh_debug_connections: list[SSHDebugConnection]
->>>>>>> d8066b9b
 
     @classmethod
     def from_charm(cls, charm: CharmBase) -> "State":
@@ -320,13 +308,7 @@
             charm_config=charm_config,
             is_metrics_logging_available=bool(charm.model.relations[COS_AGENT_INTEGRATION_NAME]),
             proxy_config=proxy_config,
-<<<<<<< HEAD
-            ssh_debug_infos=ssh_debug_infos,
-=======
-            charm_config=charm_config,
-            arch=arch,
             ssh_debug_connections=ssh_debug_connections,
->>>>>>> d8066b9b
         )
 
         state_dict = dataclasses.asdict(state)

--- conflicted
+++ resolved
@@ -17,12 +17,9 @@
 from pydantic import AnyHttpUrl, BaseModel, Field, ValidationError, root_validator
 from pydantic.networks import IPvAnyAddress
 
-<<<<<<< HEAD
-from firewall import FirewallEntry
-=======
 import openstack_manager
 from errors import OpenStackInvalidConfigError
->>>>>>> 0d8e1351
+from firewall import FirewallEntry
 from utilities import get_env_var
 
 logger = logging.getLogger(__name__)
@@ -32,6 +29,8 @@
 ARCHITECTURES_X86 = {"x86_64"}
 
 CHARM_STATE_PATH = Path("charm_state.json")
+
+OPENSTACK_CLOUDS_YAML_CONFIG_NAME = "experimental-openstack-clouds-yaml"
 
 OPENSTACK_CLOUDS_YAML_CONFIG_NAME = "experimental-openstack-clouds-yaml"
 
@@ -155,6 +154,10 @@
         path: GitHub repository path in the format '<owner>/<repo>', or the GitHub organization
             name.
         token: GitHub personal access token for GitHub API.
+        reconcile_interval: Time between each reconciliation of runners.
+        denylist: List of IPv4 to block the runners from accessing.
+        dockerhub_mirror: Private docker registry as dockerhub mirror for the runners to use.
+        openstack_clouds_yaml: The openstack clouds.yaml configuration.
     """
 
     path: GithubPath
@@ -162,6 +165,7 @@
     reconcile_interval: int
     denylist: list[FirewallEntry]
     dockerhub_mirror: str | None
+    openstack_clouds_yaml: dict | None
 
     @classmethod
     def _parse_denylist(cls, charm: CharmBase) -> list[str]:
@@ -213,111 +217,6 @@
         denylist = cls._parse_denylist(charm)
         dockerhub_mirror = cls._parse_dockerhub_mirror(charm)
 
-        return cls(
-            path=path,
-            token=token,
-            reconcile_interval=reconcile_interval,
-            denylist=denylist,
-            dockerhub_mirror=dockerhub_mirror,
-        )
-
-    @root_validator
-    @classmethod
-    def check_fields(cls, values: dict) -> dict:
-        """Validate the general charm configuration."""
-        reconcile_interval = values.get("reconcile_interval")
-        # By property definition, this cannot be None. Needed for mypy type check.
-        assert reconcile_interval is not None, "Unreachable code"  # nosec for [B101:assert_used]
-
-        if reconcile_interval < 2:
-            logger.exception("The virtual-machines configuration must be int")
-            raise ValueError(
-                "The reconcile_interval configuration needs to be greater or equal to 2"
-            )
-
-        return values
-
-
-class RunnerCharmConfig(BaseModel):
-    """Runner configurations for the charm.
-
-    Attributes:
-        virtual_machines: Number of virtual machine-based runner to spawn.
-        virtual_machine_resources: Hardware resource use by one virtual machine for a runner.
-        runner_storage: Storage to be used as disk for the runner.
-    """
-
-    virtual_machines: int
-    virtual_machine_resources: VirtualMachineResources
-    runner_storage: RunnerStorage
-    openstack_clouds_yaml: dict | None
-
-    @classmethod
-    def from_charm(cls, charm: CharmBase) -> "RunnerCharmConfig":
-        """Initialize the config from charm.
-
-        Args:
-            charm: The charm instance.
-
-        Returns:
-            Current config of the charm.
-        """
-        try:
-            runner_storage = RunnerStorage(charm.config["runner-storage"])
-        except ValueError as err:
-            raise CharmConfigInvalidError("Invalid runner-storage configuration") from err
-
-<<<<<<< HEAD
-        try:
-            virtual_machines = int(charm.config["virtual-machines"])
-        except ValueError as err:
-            raise CharmConfigInvalidError(
-                "The virtual-machines configuration must be int"
-            ) from err
-
-        try:
-            cpu = int(charm.config["vm-cpu"])
-        except ValueError as err:
-            raise CharmConfigInvalidError("Invalid vm-cpu configuration") from err
-
-        virtual_machine_resources = VirtualMachineResources(
-            cpu, charm.config["vm-memory"], charm.config["vm-disk"]
-        )
-
-        return cls(
-            virtual_machines=virtual_machines,
-            virtual_machine_resources=virtual_machine_resources,
-            runner_storage=runner_storage,
-        )
-
-    @root_validator
-    @classmethod
-    def check_fields(cls, values: dict) -> dict:
-        """Validate the runner configuration."""
-        virtual_machines = values.get("virtual_machines")
-        resources = values.get("virtual_machine_resources")
-        # By property definition, this cannot be None. Needed for mypy type check.
-        assert virtual_machines is not None, "Unreachable code"  # nosec for [B101:assert_used]
-        assert resources is not None, "Unreachable code"  # nosec for [B101:assert_used]
-
-        if virtual_machines < 0:
-            raise ValueError(
-                "The virtual-machines configuration needs to be greater or equal to 0"
-            )
-
-        if resources.cpu < 1:
-            raise ValueError("The vm-cpu configuration needs to be greater than 0")
-        if not _valid_storage_size_str(resources.memory):
-            raise ValueError(
-                "Invalid format for vm-memory configuration, must be int with unit (e.g. MiB, GiB)"
-            )
-        if not _valid_storage_size_str(resources.disk):
-            raise ValueError(
-                "Invalid format for vm-disk configuration, must be int with unit (e.g., MiB, GiB)"
-            )
-
-        return values
-=======
         openstack_clouds_yaml_str = charm.config.get(OPENSTACK_CLOUDS_YAML_CONFIG_NAME)
         if openstack_clouds_yaml_str:
             try:
@@ -341,8 +240,109 @@
         else:
             openstack_clouds_yaml = None
 
-        return cls(runner_storage=runner_storage, openstack_clouds_yaml=openstack_clouds_yaml)
->>>>>>> 0d8e1351
+        return cls(
+            path=path,
+            token=token,
+            reconcile_interval=reconcile_interval,
+            denylist=denylist,
+            dockerhub_mirror=dockerhub_mirror,
+            openstack_clouds_yaml=openstack_clouds_yaml,
+        )
+
+    @root_validator
+    @classmethod
+    def check_fields(cls, values: dict) -> dict:
+        """Validate the general charm configuration."""
+        reconcile_interval = values.get("reconcile_interval")
+        # By property definition, this cannot be None. Needed for mypy type check.
+        assert reconcile_interval is not None, "Unreachable code"  # nosec for [B101:assert_used]
+
+        if reconcile_interval < 2:
+            logger.exception("The virtual-machines configuration must be int")
+            raise ValueError(
+                "The reconcile_interval configuration needs to be greater or equal to 2"
+            )
+
+        return values
+
+
+class RunnerCharmConfig(BaseModel):
+    """Runner configurations for the charm.
+
+    Attributes:
+        virtual_machines: Number of virtual machine-based runner to spawn.
+        virtual_machine_resources: Hardware resource use by one virtual machine for a runner.
+        runner_storage: Storage to be used as disk for the runner.
+    """
+
+    virtual_machines: int
+    virtual_machine_resources: VirtualMachineResources
+    runner_storage: RunnerStorage
+
+    @classmethod
+    def from_charm(cls, charm: CharmBase) -> "RunnerCharmConfig":
+        """Initialize the config from charm.
+
+        Args:
+            charm: The charm instance.
+
+        Returns:
+            Current config of the charm.
+        """
+        try:
+            runner_storage = RunnerStorage(charm.config["runner-storage"])
+        except ValueError as err:
+            raise CharmConfigInvalidError("Invalid runner-storage configuration") from err
+
+        try:
+            virtual_machines = int(charm.config["virtual-machines"])
+        except ValueError as err:
+            raise CharmConfigInvalidError(
+                "The virtual-machines configuration must be int"
+            ) from err
+
+        try:
+            cpu = int(charm.config["vm-cpu"])
+        except ValueError as err:
+            raise CharmConfigInvalidError("Invalid vm-cpu configuration") from err
+
+        virtual_machine_resources = VirtualMachineResources(
+            cpu, charm.config["vm-memory"], charm.config["vm-disk"]
+        )
+
+        return cls(
+            virtual_machines=virtual_machines,
+            virtual_machine_resources=virtual_machine_resources,
+            runner_storage=runner_storage,
+        )
+
+    @root_validator
+    @classmethod
+    def check_fields(cls, values: dict) -> dict:
+        """Validate the runner configuration."""
+        virtual_machines = values.get("virtual_machines")
+        resources = values.get("virtual_machine_resources")
+        # By property definition, this cannot be None. Needed for mypy type check.
+        assert virtual_machines is not None, "Unreachable code"  # nosec for [B101:assert_used]
+        assert resources is not None, "Unreachable code"  # nosec for [B101:assert_used]
+
+        if virtual_machines < 0:
+            raise ValueError(
+                "The virtual-machines configuration needs to be greater or equal to 0"
+            )
+
+        if resources.cpu < 1:
+            raise ValueError("The vm-cpu configuration needs to be greater than 0")
+        if not _valid_storage_size_str(resources.memory):
+            raise ValueError(
+                "Invalid format for vm-memory configuration, must be int with unit (e.g. MiB, GiB)"
+            )
+        if not _valid_storage_size_str(resources.disk):
+            raise ValueError(
+                "Invalid format for vm-disk configuration, must be int with unit (e.g., MiB, GiB)"
+            )
+
+        return values
 
 
 class ProxyConfig(BaseModel):
@@ -498,21 +498,15 @@
         arch: The underlying compute architecture, i.e. x86_64, amd64, arm64/aarch64.
         charm_config: Configuration of the juju charm.
         is_metrics_logging_available: Whether the charm is able to issue metrics.
-        openstack_clouds_yaml: The openstack clouds.yaml configuration.
         proxy_config: Proxy-related configuration.
         ssh_debug_connections: SSH debug connections configuration information.
     """
 
     arch: ARCH
-    charm_config: CharmConfig
     is_metrics_logging_available: bool
     proxy_config: ProxyConfig
-<<<<<<< HEAD
     charm_config: CharmConfig
     runner_config: RunnerCharmConfig
-    arch: ARCH
-=======
->>>>>>> 0d8e1351
     ssh_debug_connections: list[SSHDebugConnection]
 
     @classmethod
@@ -567,7 +561,6 @@
         except UnsupportedArchitectureError as exc:
             logger.error("Unsupported architecture: %s", exc.arch)
             raise CharmConfigInvalidError(f"Unsupported architecture {exc.arch}") from exc
-
         try:
             ssh_debug_connections = SSHDebugConnection.from_charm(charm)
         except ValidationError as exc:
@@ -576,15 +569,10 @@
 
         state = cls(
             arch=arch,
-            charm_config=charm_config,
             is_metrics_logging_available=bool(charm.model.relations[COS_AGENT_INTEGRATION_NAME]),
             proxy_config=proxy_config,
-<<<<<<< HEAD
             charm_config=charm_config,
             runner_config=runner_config,
-            arch=arch,
-=======
->>>>>>> 0d8e1351
             ssh_debug_connections=ssh_debug_connections,
         )
 

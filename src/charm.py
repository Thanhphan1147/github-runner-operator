--- conflicted
+++ resolved
@@ -425,8 +425,6 @@
             ),
         )
 
-<<<<<<< HEAD
-=======
     def _block_on_openstack_config(self, state: CharmState) -> bool:
         """Set unit to blocked status on openstack configuration set.
 
@@ -445,28 +443,12 @@
             return True
         return False
 
->>>>>>> 42801f29
     @catch_charm_errors
     def _on_install(self, _: InstallEvent) -> None:
         """Handle the installation of charm."""
         state = self._setup_state()
 
-<<<<<<< HEAD
         if state.instance_type == InstanceType.OPENSTACK:
-            self.unit.status = MaintenanceStatus("Building Openstack image")
-            github = GithubClient(token=state.charm_config.token)
-            openstack_manager.build_image(
-                arch=state.arch,
-                cloud_config=state.charm_config.openstack_clouds_yaml,
-                github_client=github,
-                path=state.charm_config.path,
-                proxies=state.proxy_config,
-            )
-            # WIP: Add scheduled building of image during refactor.
-            self.unit.status = ActiveStatus()
-=======
-        if state.charm_config.openstack_clouds_yaml:
-            # Only build it in test mode since it may interfere with users systems.
             if self.config.get(TEST_MODE_CONFIG_NAME) == "insecure":
                 self.unit.status = MaintenanceStatus("Building Openstack image")
                 github = GithubClient(token=state.charm_config.token)
@@ -493,7 +475,6 @@
                 )
                 logger.info("OpenStack instance: %s", instance)
             self._block_on_openstack_config(state)
->>>>>>> 42801f29
             return
 
         self.unit.status = MaintenanceStatus("Installing packages")
@@ -786,20 +767,16 @@
 
     @catch_action_errors
     def _on_check_runners_action(self, event: ActionEvent) -> None:
-<<<<<<< HEAD
-        """Handle the action of checking of runner state."""
+        """Handle the action of checking of runner state.
+
+        Args:
+            event: The event fired on check_runners action.
+        """
         online = 0
         offline = 0
         unknown = 0
         runner_names = []
 
-=======
-        """Handle the action of checking of runner state.
-
-        Args:
-            event: The event fired on check_runners action.
-        """
->>>>>>> 42801f29
         state = self._setup_state()
 
         if state.instance_type == InstanceType.OPENSTACK:
